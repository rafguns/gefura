# -*- coding: utf-8 -*-
"""Gefura measures for 'bridges' between node groups in a network

These measures are adaptations of betweenness centrality where only shortest
paths between nodes from different groups are taken into account. The gefura
measures thus gauge the extent to which a node bridges between groups (old
Greek γεφυρα = bridge).

This module implements global and local gefura. Both directed and
undirected, as well as weighted and unweighted networks are supported.

"""
<<<<<<< HEAD
from __future__ import division

from collections import defaultdict
=======
>>>>>>> 222f1340
from itertools import combinations
from networkx.algorithms.centrality.betweenness import (
    _single_source_shortest_path_basic,
    _single_source_dijkstra_path_basic,
)


__all__ = ["global_gefura", "local_gefura"]


def _groups_per_node(groups):
    """Make mapping from a node to its group(s)"""
    d = defaultdict(set)
    for i, group in enumerate(groups):
        for n in group:
            d[n].add(i)
    return d


def global_gefura(G, groups, weight=None, normalized=True):
    """Determine global gefura measure of each node

    This function handles both weighted and unweighted networks, directed and
    undirected, and connected and unconnected. Node groups may overlap.

    Arguments
    ---------
    G : a networkx.Graph
        the network

    groups : a list or iterable of sets
        Each set represents a group and contains 1 to N nodes

    weight : None or a string
        If None, the network is treated as unweighted. If a string, this is
        the edge data key corresponding to the edge weight

    normalized : True|False
        Whether or not to normalize the output to [0, 1].

    Examples
    --------
    >>> import networkx as nx
    >>> G = nx.path_graph(5)
    >>> groups = [{0, 2}, {1}, {3, 4}]
    >>> global_gefura(G, groups)
    {0: 0.0, 1: 0.5, 2: 0.8, 3: 0.6, 4: 0.0}

    """
    gamma = dict.fromkeys(G, 0)
    group_of = _groups_per_node(groups)
    if set(group_of) != set(G):
        raise ValueError("Nodes in G and nodes in groups should be the same!")

    for s in G:
        if weight is None:
            S, P, sigma, _ = _single_source_shortest_path_basic(G, s)
        else:
            S, P, sigma, _ = _single_source_dijkstra_path_basic(G, s, weight)

        # Accumulation
        delta = dict.fromkeys(G, 0)
        s_groups = group_of[s]
        while S:
            w = S.pop()
<<<<<<< HEAD
            w_groups = group_of[w]
            # We count one path i times, if it functions as a path between i
            # different pairs of groups
            i = len(s_groups) * len(w_groups) - len(s_groups & w_groups)
            deltaw = delta[w]
            coeff = (i + deltaw) / sigma[w]
=======
            deltaw, sigmaw = delta[w], sigma[w]
            coeff = (
                (1 + deltaw) / sigmaw if group_of[s] != group_of[w] else deltaw / sigmaw
            )
>>>>>>> 222f1340
            for v in P[w]:
                delta[v] += sigma[v] * coeff
            if w != s:
                gamma[w] += deltaw

    gamma = rescale_global(gamma, G, groups, normalized)

    return gamma


def _local_gefura(G, groups, weight=None, normalized=True):
    gamma = dict.fromkeys(G, 0)
    group_of = _groups_per_node(groups)
    if set(group_of) != set(G):
        raise ValueError("Nodes in G and nodes in groups should be the same!")

    for s in G:
        if weight is None:
            S, P, sigma, _ = _single_source_shortest_path_basic(G, s)
        else:
            S, P, sigma, _ = _single_source_dijkstra_path_basic(G, s, weight)

        # Accumulation
        delta = dict.fromkeys(G, 0)
        s_groups = group_of[s]
        while S:
            w = S.pop()
            w_groups = group_of[w]
            # We count one path i times, if it functions as a path between i
            # different pairs of groups
            i = len(s_groups) * len(w_groups) - len(s_groups & w_groups)
            deltaw, sigmaw = delta[w], sigma[w]
<<<<<<< HEAD
            coeff = (i + deltaw) / sigmaw
=======
            coeff = (1 + deltaw) / sigmaw if different_groups else deltaw / sigmaw
>>>>>>> 222f1340
            for v in P[w]:
                delta[v] += sigma[v] * coeff
            if w != s and i == 0:
                gamma[w] += delta[w]

    gamma = rescale_local(gamma, G, groups, normalized)
    return gamma


def local_gefura(G, groups, weight=None, normalized=True, direction="out"):
    """Determine local gefura measure of each node

    This function handles both weighted and unweighted networks, directed and
    undirected, and connected and unconnected.

    Arguments
    ---------
    G : a networkx.Graph
        the network

    groups : a list or iterable of sets
        Each set represents a group and contains 1 to N nodes

    weight : None or a string
        If None, the network is treated as unweighted. If a string, this is
        the edge data key corresponding to the edge weight

    normalized : True|False
        Whether or not to normalize the output to [0, 1].

    direction : 'in'|'out'|'all'
        Only applicable in the case of a directed network, otherwise this
        parameter is ignored.
        - 'all' is based on all paths between the own group and the rest
        - 'in' is based on all paths from elsewhere to the own group
        - 'out' is based on all paths from the own group to elsewhere

    Examples
    --------
    >>> import networkx as nx
    >>> G = nx.path_graph(5)
    >>> groups = [{0, 2}, {1}, {3, 4}]
    >>> local_gefura(G, groups)
    {0: 0.0, 1: 0, 2: 0.6666666666666666, 3: 1.0, 4: 0.0}

    """
    if not G.is_directed() or direction == "out":
        return _local_gefura(G, groups, weight, normalized)

    if direction not in ("in", "all"):
        raise ValueError("direction should be either 'in', 'out' or 'all'.")

    gamma_in = _local_gefura(G.reverse(copy=False), groups, weight, normalized)
    if direction == "in":
        return gamma_in
    else:
        # 'all' is the sum of 'in' and 'out'
        gamma_out = _local_gefura(G, groups, weight, normalized)
        norm = 2 if normalized else 1  # Count both A -> gamma and gamma -> A
        print(gamma_in, gamma_out)
        return {k: (gamma_in[k] + gamma_out[k]) / norm for k in gamma_in}


def rescale_global(gamma, G, groups, normalized):
    # Since all shortest paths are counted twice if undirected, we divide by 2.
    # Only do this in the unnormalized case. If normalized, we need to account
    # for both group A -> B and B -> A.
    base_factor = 1 if G.is_directed() and not normalized else 2

    for s in G:
        if normalized:
            # All combinations of 2 groups
            group_combinations = list(combinations(groups, 2))
<<<<<<< HEAD
            ss = {s}
            factor = sum(len(A - ss) * len(B - ss) - len(A & B - ss)
                         for A, B in group_combinations) * base_factor
=======
            factor = (
                sum(len(A - {s}) * len(B - {s}) for A, B in group_combinations)
                * base_factor
            )
>>>>>>> 222f1340
        else:
            factor = base_factor
        try:
            gamma[s] /= factor
        except ZeroDivisionError:
            gamma[s] = 0

    return gamma


def rescale_local(gamma, G, groups, normalized):
    if normalized:
        for s in G:
            # XXX Temporary code at best!
            # The question is: how do we define BL of a if a belongs
            # to two or more groups? Define it vis-a-vis a specific group?
            for group in groups:
                if s in group:
                    own_group_size = len(group)
                    break
            factor = (own_group_size - 1) * (len(G) - own_group_size)
            try:
                gamma[s] /= factor
            except ZeroDivisionError:
                gamma[s] = 0
    return gamma<|MERGE_RESOLUTION|>--- conflicted
+++ resolved
@@ -10,12 +10,9 @@
 undirected, as well as weighted and unweighted networks are supported.
 
 """
-<<<<<<< HEAD
 from __future__ import division
 
 from collections import defaultdict
-=======
->>>>>>> 222f1340
 from itertools import combinations
 from networkx.algorithms.centrality.betweenness import (
     _single_source_shortest_path_basic,
@@ -81,19 +78,12 @@
         s_groups = group_of[s]
         while S:
             w = S.pop()
-<<<<<<< HEAD
             w_groups = group_of[w]
             # We count one path i times, if it functions as a path between i
             # different pairs of groups
             i = len(s_groups) * len(w_groups) - len(s_groups & w_groups)
             deltaw = delta[w]
             coeff = (i + deltaw) / sigma[w]
-=======
-            deltaw, sigmaw = delta[w], sigma[w]
-            coeff = (
-                (1 + deltaw) / sigmaw if group_of[s] != group_of[w] else deltaw / sigmaw
-            )
->>>>>>> 222f1340
             for v in P[w]:
                 delta[v] += sigma[v] * coeff
             if w != s:
@@ -126,11 +116,7 @@
             # different pairs of groups
             i = len(s_groups) * len(w_groups) - len(s_groups & w_groups)
             deltaw, sigmaw = delta[w], sigma[w]
-<<<<<<< HEAD
             coeff = (i + deltaw) / sigmaw
-=======
-            coeff = (1 + deltaw) / sigmaw if different_groups else deltaw / sigmaw
->>>>>>> 222f1340
             for v in P[w]:
                 delta[v] += sigma[v] * coeff
             if w != s and i == 0:
@@ -204,16 +190,9 @@
         if normalized:
             # All combinations of 2 groups
             group_combinations = list(combinations(groups, 2))
-<<<<<<< HEAD
             ss = {s}
             factor = sum(len(A - ss) * len(B - ss) - len(A & B - ss)
                          for A, B in group_combinations) * base_factor
-=======
-            factor = (
-                sum(len(A - {s}) * len(B - {s}) for A, B in group_combinations)
-                * base_factor
-            )
->>>>>>> 222f1340
         else:
             factor = base_factor
         try:
