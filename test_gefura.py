--- conflicted
+++ resolved
@@ -224,20 +224,16 @@
     assert local_gefura(G, groups, normalized=False) == pytest.approx(known_vals)
 
 
-<<<<<<< HEAD
-@raises(ValueError)
 def test_wrong_node_set_global():
-    global_gefura(nx.Graph(), [{1}])
-
-
-@raises(ValueError)
+    with pytest.raises(ValueError):
+        global_gefura(nx.Graph(), [{1}])
+
+
 def test_wrong_node_set_local():
-    local_gefura(nx.Graph(), [{1}])
-
-
-@raises(ValueError)
-=======
->>>>>>> 222f1340
+    with pytest.raises(ValueError):
+        local_gefura(nx.Graph(), [{1}])
+
+
 def test_local_directed_wrong_direction_value():
     with pytest.raises(ValueError):
         local_gefura(nx.DiGraph(), [], direction="foobar")
@@ -269,9 +265,8 @@
     G = nx.DiGraph()
     G.add_edges_from(edges)
 
-<<<<<<< HEAD
-    for d, vals in (('out', known_out), ('in', known_in), ('all', known_all)):
-        assert_dict_almost_equal(local_gefura(G, groups, direction=d), vals)
+    for d, vals in (("out", known_out), ("in", known_in), ("all", known_all)):
+        assert local_gefura(G, groups, direction=d) == pytest.approx(vals)
 
 
 def test_overlap_simple():
@@ -279,7 +274,7 @@
     G.add_edges_from([(1, 2), (2, 3)])
     groups = [{1, 2}, {2, 3}]
     known = {1: 0, 2: 1, 3: 0}
-    assert_dict_almost_equal(known, global_gefura(G, groups))
+    assert known == pytest.approx(global_gefura(G, groups))
 
 
 class TestOverlappingLineGraph:
@@ -291,34 +286,57 @@
 
     def test_unnormalized(self):
         known = {1: 0, 2: 3, 3: 5, 4: 0}
-        assert_dict_almost_equal(known, global_gefura(self.G, self.groups,
-                                                      normalized=False))
+        assert known == pytest.approx(
+            global_gefura(self.G, self.groups, normalized=False)
+        )
 
     def test_normalized(self):
         known = {1: 0, 2: 0.5, 3: 5 / 6, 4: 0}
-        assert_dict_almost_equal(known, global_gefura(self.G, self.groups))
+        assert known == pytest.approx(global_gefura(self.G, self.groups))
 
 
 class TestOverlap:
     def setup(self):
-        edges = [(1, 2), (1, 3), (2, 3), (2, 6), (3, 5), (4, 5),
-                 (5, 6), (5, 7), (6, 8), (7, 8)]
+        edges = [
+            (1, 2),
+            (1, 3),
+            (2, 3),
+            (2, 6),
+            (3, 5),
+            (4, 5),
+            (5, 6),
+            (5, 7),
+            (6, 8),
+            (7, 8),
+        ]
         self.groups = [{1, 2, 3}, {2, 3, 4, 5, 6}, {4, 7, 8}]
         self.G = nx.Graph()
         self.G.add_edges_from(edges)
 
     def test_unnormalized(self):
-        known = {1: 0, 2: 19 / 6, 3: 20 / 3, 4: 0, 5: 53 / 3, 6: 26 / 3,
-                 7: 5 / 3, 8: 7 / 6}
-        assert_dict_almost_equal(known, global_gefura(self.G, self.groups,
-                                                      normalized=False))
+        known = {
+            1: 0,
+            2: 19 / 6,
+            3: 20 / 3,
+            4: 0,
+            5: 53 / 3,
+            6: 26 / 3,
+            7: 5 / 3,
+            8: 7 / 6,
+        }
+        assert known == pytest.approx(
+            global_gefura(self.G, self.groups, normalized=False)
+        )
 
     def test_normalized(self):
-        known = {1: 0, 2: 19 / 144, 3: 5 / 18, 4: 0, 5: 53 / 90, 6: 26 / 90,
-                 7: 5 / 84, 8: 7 / 168}
-        print(known, global_gefura(self.G, self.groups))
-        assert_dict_almost_equal(known, global_gefura(self.G, self.groups))
-=======
-    for d, vals in (("out", known_out), ("in", known_in), ("all", known_all)):
-        assert local_gefura(G, groups, direction=d) == pytest.approx(vals)
->>>>>>> 222f1340
+        known = {
+            1: 0,
+            2: 19 / 144,
+            3: 5 / 18,
+            4: 0,
+            5: 53 / 90,
+            6: 26 / 90,
+            7: 5 / 84,
+            8: 7 / 168,
+        }
+        assert known == pytest.approx(global_gefura(self.G, self.groups))