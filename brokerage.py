--- conflicted
+++ resolved
@@ -95,12 +95,7 @@
             different_groups = group_of[s] != group_of[w]
             i = 1 if different_groups else 0
             for v in P[w]:
-<<<<<<< HEAD
-                sigmas = sigma[v] / sigma[w]
-                delta[v] += sigmas * (i + delta[w])
-=======
                 delta[v] += sigma[v] / sigma[w] * (i + delta[w])
->>>>>>> 9bbd3638
             if w != s and not different_groups:
                 BL[w] += delta[w]
 
@@ -163,7 +158,6 @@
         return {k: (BL_in[k] + BL_out[k]) / norm for k in BL_in}
 
 
-<<<<<<< HEAD
 def external_brokerage(G, groups, weight=None, normalized=True):
     """Determine external brokerage measure of each node
 
@@ -242,7 +236,8 @@
                 BE[s] = 0
 
     return BE
-=======
+
+
 def rescale_global(B, G, groups, normalized):
     # Since all shortest paths are counted twice if undirected, we divide by 2.
     # Only do this in the unnormalized case. If normalized, we need to account
@@ -274,5 +269,4 @@
                 B[s] /= factor
             except ZeroDivisionError:
                 B[s] = 0
-    return B
->>>>>>> 9bbd3638
+    return B